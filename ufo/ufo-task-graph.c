/*
 * Copyright (C) 2011-2013 Karlsruhe Institute of Technology
 *
 * This file is part of Ufo.
 *
 * This library is free software: you can redistribute it and/or
 * modify it under the terms of the GNU Lesser General Public
 * License as published by the Free Software Foundation, either
 * version 3 of the License, or (at your option) any later version.
 *
 * This library is distributed in the hope that it will be useful,
 * but WITHOUT ANY WARRANTY; without even the implied warranty of
 * MERCHANTABILITY or FITNESS FOR A PARTICULAR PURPOSE.  See the GNU
 * Lesser General Public License for more details.
 *
 * You should have received a copy of the GNU Lesser General Public
 * License along with this library.  If not, see <http://www.gnu.org/licenses/>.
 */

#include <string.h>
#include <json-glib/json-glib.h>
#include <ufo/ufo-task-graph.h>
#include <ufo/ufo-task-node.h>
#include <ufo/ufo-remote-node.h>
#include <ufo/ufo-cpu-task-iface.h>
#include <ufo/ufo-gpu-task-iface.h>
#include <ufo/ufo-input-task.h>
#include <ufo/ufo-dummy-task.h>
#include <ufo/ufo-remote-task.h>

/**
 * SECTION:ufo-task-graph
 * @Short_description: Hold and manage #UfoTaskNode elements.
 * @Title: UfoTaskGraph
 */

G_DEFINE_TYPE (UfoTaskGraph, ufo_task_graph, UFO_TYPE_GRAPH)

#define UFO_TASK_GRAPH_GET_PRIVATE(obj) (G_TYPE_INSTANCE_GET_PRIVATE((obj), UFO_TYPE_TASK_GRAPH, UfoTaskGraphPrivate))

struct _UfoTaskGraphPrivate {
    UfoPluginManager *manager;
    GHashTable *prop_sets;
    GHashTable *json_nodes;
    GList *remote_tasks;
    guint index;
    guint total;
};

typedef enum {
    JSON_FILE,
    JSON_DATA
} JsonLocation;

static void add_nodes_from_json     (UfoTaskGraph *, JsonNode *, GError **);
static void handle_json_prop_set    (JsonObject *, const gchar *, JsonNode *, gpointer user);
static void handle_json_single_prop (JsonObject *, const gchar *, JsonNode *, gpointer user);
static void handle_json_task_edge   (JsonArray *, guint, JsonNode *, gpointer);
static gboolean handle_json_task_node (JsonNode *, UfoTaskGraphPrivate *priv, GError **error);
static void add_task_node_to_json_array (UfoNode *, JsonArray *);
static JsonObject *json_object_from_ufo_node (UfoNode *node);
static JsonNode *get_json_representation (UfoTaskGraph *, GError **);

/*
 * ChangeLog:
 * - 1.1: Add "index" and "total" keys to the root object
 */
static const gchar *JSON_API_VERSION = "1.1";

/**
 * UfoTaskGraphError:
 * @UFO_TASK_GRAPH_ERROR_JSON_KEY: Key is not found in JSON
 *
 * Task graph errors
 */
GQuark
ufo_task_graph_error_quark (void)
{
    return g_quark_from_static_string ("ufo-task-graph-error-quark");
}

/**
 * ufo_task_graph_new:
 *
 * Create a new task graph without any nodes.
 *
 * Returns: A #UfoGraph that can be upcast to a #UfoTaskGraph.
 */
UfoGraph *
ufo_task_graph_new (void)
{
    UfoTaskGraph *graph;
    graph = UFO_TASK_GRAPH (g_object_new (UFO_TYPE_TASK_GRAPH, NULL));
    return UFO_GRAPH (graph);
}

static void
read_json (UfoTaskGraph *graph,
           UfoPluginManager *manager,
           JsonLocation location,
           const gchar *data,
           GError **error)
{
    JsonParser *json_parser;
    JsonNode *json_root;
    JsonObject *object;
    GError *tmp_error = NULL;

    json_parser = json_parser_new ();

    switch (location) {
        case JSON_FILE:
            json_parser_load_from_file (json_parser,
                                        data,
                                        &tmp_error);
            break;

        case JSON_DATA:
            json_parser_load_from_data (json_parser,
                                        data,
                                        (gssize) strlen (data),
                                        &tmp_error);
            break;
    }

    if (tmp_error != NULL) {
        g_propagate_prefixed_error (error, tmp_error, "Parsing JSON: ");
        g_object_unref (json_parser);
        return;
    }

    graph->priv->manager = manager;
    g_object_ref (manager);

    json_root = json_parser_get_root (json_parser);
    object = json_node_get_object (json_root);

    if (json_object_has_member (object, "index") &&
        json_object_has_member (object, "total")) {
        guint index = (guint) json_object_get_int_member (object, "index");
        guint total = (guint) json_object_get_int_member (object, "total");
        ufo_task_graph_set_partition (graph, index, total);
    }
    else {
        g_warning ("JSON does not define `index' and `total' keys");
    }

    add_nodes_from_json (graph, json_root, error);
    g_object_unref (json_parser);
}

/**
 * ufo_task_graph_read_from_file:
 * @graph: A #UfoTaskGraph.
 * @manager: A #UfoPluginManager used to load the filters
 * @filename: Path and filename to the JSON file
 * @error: Indicates error in case of failed file loading or parsing
 *
 * Read a JSON configuration file to fill the structure of @graph.
 */
void
ufo_task_graph_read_from_file (UfoTaskGraph *graph,
                               UfoPluginManager *manager,
                               const gchar *filename,
                               GError **error)
{
    g_return_if_fail (UFO_IS_TASK_GRAPH (graph) &&
                      UFO_IS_PLUGIN_MANAGER (manager) &&
                      (filename != NULL));

    read_json (graph, manager, JSON_FILE, filename, error);
}

/**
 * ufo_task_graph_read_from_data:
 * @graph: A #UfoTaskGraph.
 * @manager: A #UfoPluginManager used to load the filters
 * @json: %NULL-terminated string with JSON data
 * @error: Indicates error in case of failed file loading or parsing
 *
 * Read a JSON configuration file to fill the structure of @graph.
 */
void
ufo_task_graph_read_from_data (UfoTaskGraph *graph,
                               UfoPluginManager *manager,
                               const gchar *json,
                               GError **error)
{
    g_return_if_fail (UFO_IS_TASK_GRAPH (graph) &&
                      UFO_IS_PLUGIN_MANAGER (manager) &&
                      (json != NULL));

    read_json (graph, manager, JSON_DATA, json, error);
}

static JsonNode *
get_json_representation (UfoTaskGraph *graph,
                         GError **error)
{
    GList *task_nodes;
    JsonNode *root_node = json_node_new (JSON_NODE_OBJECT);
    JsonObject *root_object = json_object_new ();
    JsonArray *nodes = json_array_new ();
    JsonArray *edges = json_array_new ();

    task_nodes = ufo_graph_get_nodes (UFO_GRAPH (graph));
    g_list_foreach (task_nodes, (GFunc) add_task_node_to_json_array, nodes);

    for (GList *it = g_list_first (task_nodes); it != NULL; it = g_list_next (it)) {
        UfoNode *from;
        GList *successors;

        from = UFO_NODE (it->data);
        successors = ufo_graph_get_successors (UFO_GRAPH (graph), from);

        for (GList *jt = g_list_first (successors); jt != NULL; jt = g_list_next (jt)) {
            UfoNode *to;
            gint port;
            JsonObject *to_object;
            JsonObject *from_object;
            JsonObject *edge_object;

            to = UFO_NODE (jt->data);
            port = GPOINTER_TO_INT (ufo_graph_get_edge_label (UFO_GRAPH (graph), from, to));
            to_object  = json_object_from_ufo_node (to);
            from_object = json_object_from_ufo_node (from);
            edge_object = json_object_new ();

            json_object_set_int_member (to_object, "input", port);
            json_object_set_object_member (edge_object, "to", to_object);
            json_object_set_object_member (edge_object, "from", from_object);
            json_array_add_object_element (edges, edge_object);
        }

        g_list_free (successors);
    }

    json_object_set_string_member (root_object, "version", JSON_API_VERSION);
    json_object_set_array_member (root_object, "nodes", nodes);
    json_object_set_array_member (root_object, "edges", edges);
    json_object_set_int_member (root_object, "index", graph->priv->index);
    json_object_set_int_member (root_object, "total", graph->priv->total);

    json_node_set_object (root_node, root_object);
    g_list_free (task_nodes);

    return root_node;
}

static JsonGenerator *
task_graph_to_generator (UfoTaskGraph *graph,
                         GError **error)
{
    JsonNode *root_node;
    JsonGenerator *generator;

    root_node = get_json_representation (graph, error);

    if (error != NULL && *error != NULL)
        return NULL;

    generator = json_generator_new ();
    json_generator_set_root (generator, root_node);
    json_node_free (root_node);

    return generator;
}

/**
 * ufo_task_graph_save_to_json:
 * @graph: A #UfoTaskGraph.
 * @filename: Path and filename to the JSON file
 * @error: Indicates error in case of failed file saving
 *
 * Save a JSON configuration file with the filter structure of @graph.
 */
void
ufo_task_graph_save_to_json (UfoTaskGraph *graph,
                             const gchar *filename,
                             GError **error)
{
    JsonGenerator *generator;

    generator = task_graph_to_generator (graph, error);

    if (generator != NULL) {
        json_generator_to_file (generator, filename, error);
        g_object_unref (generator);
    }
}

gchar *
ufo_task_graph_get_json_data (UfoTaskGraph *graph,
                              GError **error)
{
    JsonGenerator *generator;
    gchar *json = NULL;

    generator = task_graph_to_generator (graph, error);

    if (generator != NULL) {
        json = json_generator_to_data (generator, NULL);
        g_object_unref (generator);
    }

    return json;
}

static gboolean
is_gpu_task (UfoNode *node, gpointer user_data)
{
    return UFO_IS_GPU_TASK (node);
}

static UfoTaskNode *
build_remote_graph (UfoTaskGraph *remote_graph,
                    GList *first,
                    GList *last)
{
    UfoTaskNode *node;
    UfoTaskNode *predecessor = NULL;

    for (GList *it = g_list_next (first); it != last; it = g_list_next (it)) {
        node = UFO_TASK_NODE (it->data);

        if (predecessor != NULL)
            ufo_task_graph_connect_nodes (remote_graph, predecessor, node);

        predecessor = node;
    }

    return node;
}

static void
create_remote_tasks (UfoTaskGraph *task_graph,
                     UfoTaskGraph *remote_graph,
                     UfoTaskNode *first,
                     UfoTaskNode *last,
                     UfoRemoteNode *remote)
{
    UfoTaskGraphPrivate *priv;
    UfoTaskNode *task;
    gchar *json;

    priv = task_graph->priv;
    json = ufo_task_graph_get_json_data (remote_graph, NULL);
    ufo_remote_node_send_json (remote, UFO_REMOTE_MODE_STREAM, json);

    task = UFO_TASK_NODE (ufo_remote_task_new ());
    priv->remote_tasks = g_list_append (priv->remote_tasks, task);
    ufo_task_node_set_proc_node (task, UFO_NODE (remote));

    ufo_task_graph_connect_nodes (task_graph, first, task);
    ufo_task_graph_connect_nodes (task_graph, task, last);

    g_free (json);
}

static void
expand_remotes (UfoTaskGraph *task_graph,
                GList *remotes,
                GList *path)
{
    UfoTaskGraph *remote_graph;
    UfoTaskNode *node;
    GList *first;
    GList *last;

    first = g_list_first (path);
    last = g_list_last (path);
    remote_graph = UFO_TASK_GRAPH (ufo_task_graph_new ());
    node = build_remote_graph (remote_graph, first, last);

    if (ufo_graph_get_num_nodes (UFO_GRAPH (remote_graph)) == 0) {
        ufo_task_graph_connect_nodes (remote_graph,
                                      UFO_TASK_NODE (ufo_dummy_task_new ()),
                                      node);
    }

    for (GList *jt = g_list_first (remotes); jt != NULL; jt = g_list_next (jt)) {
        create_remote_tasks (task_graph, remote_graph,
                             first->data, last->data, jt->data);
    }

    g_object_unref (remote_graph);
}

static gboolean
path_unvisited (GList *path,
                GList **visited)
{
    GList *head;
    GList *tail;

    head = g_list_first (path);
    tail = g_list_last (path);

    for (GList *it = g_list_first (head); it != tail; it = g_list_next (it)) {
        UfoNode *node = (UfoNode *) it->data;

        if (g_list_find (*visited, node))
            return FALSE;

        *visited = g_list_append (*visited, node);
    }

    return TRUE;
}

static GList *
remove_common_ancestry_paths (GList *paths)
{
    GList *result;
    GList *visited;

    result = NULL;
    visited = NULL;

    for (GList *it = g_list_first (paths); it != NULL; it = g_list_next (it)) {
        GList *path = (GList *) it->data;

        if (path_unvisited (it->data, &visited))
            result = g_list_append (result, path);
    }

    g_list_free (visited);
    g_list_free (paths);
    return result;
}

static GList *
find_longest_path (GList *paths)
{
    GList *longest = NULL;
    guint max_length = 0;

    for (GList *it = g_list_first (paths); it != NULL; it = g_list_next (it)) {
        guint length;
        GList *path;

        path = (GList *) it->data;
        length = g_list_length (path);

        if (length > max_length) {
            max_length = length;
            longest = path;
        }
    }

    return longest;
}

/**
 * ufo_task_graph_expand:
 * @task_graph: A #UfoTaskGraph
 * @arch_graph: A #UfoArchGraph
 * @expand_remote: %TRUE if remote nodes should be inserted
 *
 * Expands @task_graph in a way that most of the resources in @arch_graph can be
 * occupied. In the simple pipeline case, the longest possible GPU paths are
 * duplicated as much as there are GPUs in @arch_graph.
 */
void
ufo_task_graph_expand (UfoTaskGraph *task_graph,
                       UfoArchGraph *arch_graph,
                       gboolean expand_remote)
{
    GList *paths;
    GList *path;

    g_return_if_fail (UFO_IS_TASK_GRAPH (task_graph));

    paths = ufo_graph_get_paths (UFO_GRAPH (task_graph), is_gpu_task);
    g_debug ("Number of identified paths: %i", g_list_length (paths));
    paths = remove_common_ancestry_paths (paths);
    g_debug ("Number of cleaned paths: %i", g_list_length (paths));
    path = find_longest_path (paths);

    if (path != NULL) {
        guint n_gpus;

        if (expand_remote) {
            GList *remotes;
            guint n_remotes;

            remotes = ufo_arch_graph_get_remote_nodes (arch_graph);
            n_remotes = g_list_length (remotes);

            if (n_remotes > 0) {
                g_debug ("Expand for %i remote nodes", n_remotes);
                expand_remotes (task_graph, remotes, path);
            }

            g_list_free (remotes);
        }

        n_gpus = ufo_arch_graph_get_num_gpus (arch_graph);
        g_debug ("Expand for %i GPU nodes", n_gpus);

        for (guint i = 1; i < n_gpus; i++)
            ufo_graph_expand (UFO_GRAPH (task_graph), path);
    }

    g_list_foreach (paths, (GFunc) g_list_free, NULL);
    g_list_free (paths);
}

/**
 * ufo_task_graph_fuse:
 * @task_graph: A #UfoTaskGraph
 *
 * Fuses task nodes to increase data locality.
 *
 * Note: This is not implemented and a no-op right now.
 */
void
ufo_task_graph_fuse (UfoTaskGraph *task_graph)
{
}

static void
map_proc_node (UfoGraph *graph,
               UfoNode *node,
               guint proc_index,
               GList *gpu_nodes)
{
    UfoNode *proc_node;
    GList *successors;
    guint n_gpus;

    proc_node = UFO_NODE (g_list_nth_data (gpu_nodes, proc_index));

    if ((UFO_IS_GPU_TASK (node) || UFO_IS_INPUT_TASK (node)) &&
        (!ufo_task_node_get_proc_node (UFO_TASK_NODE (node)))) {

        g_debug ("Mapping GPU %i to %s-%p",
                 proc_index, G_OBJECT_TYPE_NAME (node),
                 (gpointer) node);

        ufo_task_node_set_proc_node (UFO_TASK_NODE (node), proc_node);
    }

    n_gpus = g_list_length (gpu_nodes);
    successors = ufo_graph_get_successors (graph, node);

    for (GList *it = g_list_first (successors); it != NULL; it = g_list_next (it)) {
        map_proc_node (graph, UFO_NODE (it->data), proc_index, gpu_nodes);

        if (!UFO_IS_REMOTE_TASK (UFO_NODE (it->data)))
            proc_index = (proc_index + 1) % n_gpus;
    }

    g_list_free (successors);
}


/**
 * ufo_task_graph_map:
 * @task_graph: A #UfoTaskGraph
 * @arch_graph: A #UfoArchGraph to which @task_graph's nodes are mapped onto
 *
 * Map task nodes of @task_graph to the processing nodes of @arch_graph. Not
 * doing this could break execution of @task_graph.
 */
void
ufo_task_graph_map (UfoTaskGraph *task_graph,
                    UfoArchGraph *arch_graph)
{
    GList *gpu_nodes;
    GList *roots;

    gpu_nodes = ufo_arch_graph_get_gpu_nodes (arch_graph);
    roots = ufo_graph_get_roots (UFO_GRAPH (task_graph));

    for (GList *it = g_list_first (roots); it != NULL; it = g_list_next (it))
        map_proc_node (UFO_GRAPH (task_graph), UFO_NODE (it->data), 0, gpu_nodes);

    g_list_free (roots);
    g_list_free (gpu_nodes);
}

/**
 * ufo_task_graph_connect_nodes:
 * @graph: A #UfoTaskGraph
 * @n1: A source node
 * @n2: A destination node
 *
 * Connect @n1 with @n2 using @n2's default input port. To specify any other
 * port, use ufo_task_graph_connect_nodes_full().
 */
void
ufo_task_graph_connect_nodes (UfoTaskGraph *graph,
                              UfoTaskNode *n1,
                              UfoTaskNode *n2)
{
    ufo_task_graph_connect_nodes_full (graph, n1, n2, 0);
}

/**
 * ufo_task_graph_connect_nodes_full:
 * @graph: A #UfoTaskGraph
 * @n1: A source node
 * @n2: A destination node
 * @input: Input port of @n2
 *
 * Connect @n1 with @n2 using @n2's @input port.
 */
void
ufo_task_graph_connect_nodes_full (UfoTaskGraph *graph,
                                   UfoTaskNode *n1,
                                   UfoTaskNode *n2,
                                   guint input)
{
    ufo_graph_connect_nodes (UFO_GRAPH (graph), UFO_NODE (n1), UFO_NODE (n2), GINT_TO_POINTER (input));
}

void
ufo_task_graph_set_partition (UfoTaskGraph *graph,
                              guint index,
                              guint total)
{
    g_return_if_fail (UFO_IS_TASK_GRAPH (graph));
    g_assert (index < total);
    graph->priv->index = index;
    graph->priv->total = total;
}

void
ufo_task_graph_get_partition (UfoTaskGraph *graph,
                              guint *index,
                              guint *total)
{
    g_return_if_fail (UFO_IS_TASK_GRAPH (graph));
    *index = graph->priv->index;
    *total = graph->priv->total;
}

static void
add_nodes_from_json (UfoTaskGraph *graph,
                     JsonNode *root,
                     GError **error)
{
    JsonObject *root_object = json_node_get_object (root);

    if (json_object_has_member (root_object, "prop-sets")) {
        JsonObject *sets = json_object_get_object_member (root_object, "prop-sets");
        json_object_foreach_member (sets, handle_json_prop_set, graph->priv);
    }

    if (json_object_has_member (root_object, "nodes")) {
        JsonArray *nodes = json_object_get_array_member (root_object, "nodes");
        GList *elements = json_array_get_elements (nodes);

        for (GList *it = g_list_first (elements); it != NULL; it = g_list_next (it)) {
            if (!handle_json_task_node (it->data, graph->priv, error)) {
                g_list_free (elements);
                return;
            }
        }

        g_list_free (elements);

        /*
         * We only check edges if we have nodes, anything else doesn't make much
         * sense.
         */
        if (json_object_has_member (root_object, "edges")) {
            JsonArray *edges = json_object_get_array_member (root_object, "edges");
            json_array_foreach_element (edges, handle_json_task_edge, graph);
        }
    }
}

static gboolean
handle_json_task_node (JsonNode *element,
                       UfoTaskGraphPrivate *priv,
                       GError **error)
{
    UfoNode *plugin;
    JsonObject *object;
    GError *tmp_error = NULL;
    const gchar *name;
    const gchar *plugin_name;

    object = json_node_get_object (element);

    if (!json_object_has_member (object, "plugin") ||
        !json_object_has_member (object, "name")) {
        g_set_error (error, UFO_TASK_GRAPH_ERROR, UFO_TASK_GRAPH_ERROR_JSON_KEY,
                     "Node does not have `plugin' or `name' key");
        return FALSE;
    }

    plugin_name = json_object_get_string_member (object, "plugin");
    plugin = ufo_plugin_manager_get_task (priv->manager, plugin_name, &tmp_error);
<<<<<<< HEAD
    ufo_task_node_set_plugin_name (plugin, plugin_name);
=======
    ufo_task_node_set_plugin_name (UFO_TASK_NODE (plugin), plugin_name);
>>>>>>> 77447136

    if (tmp_error != NULL) {
        g_propagate_error (error, tmp_error);
        return FALSE;
    }

    name = json_object_get_string_member (object, "name");

    if (g_hash_table_lookup (priv->json_nodes, name) != NULL)
        g_error ("Duplicate name `%s' found", name);

    g_hash_table_insert (priv->json_nodes, g_strdup (name), plugin);

    if (json_object_has_member (object, "properties")) {
        JsonObject *prop_object = json_object_get_object_member (object, "properties");
        json_object_foreach_member (prop_object, handle_json_single_prop, plugin);
    }

    if (json_object_has_member (object, "prop-refs")) {
        JsonArray *prop_refs;

        prop_refs = json_object_get_array_member (object, "prop-refs");

        for (guint i = 0; i < json_array_get_length (prop_refs); i++) {
            const gchar *ref_name = json_array_get_string_element (prop_refs, i);
            JsonObject *prop_set = g_hash_table_lookup (priv->prop_sets, ref_name);

            if (prop_set == NULL) {
                g_warning ("No property set `%s' found in `prop-sets'", ref_name);
            }
            else {
                json_object_foreach_member (prop_set,
                                            handle_json_single_prop,
                                            plugin);
            }
        }
    }

    return TRUE;
}

static void
handle_json_task_edge (JsonArray *array,
                       guint index,
                       JsonNode *element,
                       gpointer user)
{
    UfoTaskGraph *graph = user;
    UfoTaskGraphPrivate *priv = graph->priv;
    JsonObject *edge;
    UfoTaskNode *from_node, *to_node;
    JsonObject *from_object, *to_object;
    guint to_port;
    const gchar *from_name;
    const gchar *to_name;
    GError *error = NULL;

    edge = json_node_get_object (element);

    if (!json_object_has_member (edge, "from") ||
        !json_object_has_member (edge, "to")) {
        g_error ("Edge does not have `from' or `to' key");
        return;
    }

    /* Get from details */
    from_object = json_object_get_object_member (edge, "from");

    if (!json_object_has_member (from_object, "name")) {
        g_error ("From node does not have `name' key");
        return;
    }

    from_name = json_object_get_string_member (from_object, "name");

    /* Get to details */
    to_object = json_object_get_object_member (edge, "to");

    if (!json_object_has_member (to_object, "name")) {
        g_error ("To node does not have `name' key");
        return;
    }

    to_name = json_object_get_string_member (to_object, "name");
    to_port = 0;

    if (json_object_has_member (to_object, "input"))
        to_port = (guint) json_object_get_int_member (to_object, "input");

    /* Get actual filters and connect them */
    from_node = g_hash_table_lookup (priv->json_nodes, from_name);
    to_node = g_hash_table_lookup (priv->json_nodes, to_name);

    if (from_node == NULL)
        g_error ("No filter `%s' defined", from_name);

    if (to_node == NULL)
        g_error ("No filter `%s' defined", to_name);

    ufo_task_graph_connect_nodes_full (graph, from_node, to_node, to_port);

    if (error != NULL)
        g_warning ("%s", error->message);
}

static void
handle_json_prop_set (JsonObject *object,
                      const gchar *name,
                      JsonNode *node,
                      gpointer user)
{
    UfoTaskGraphPrivate *priv;
    JsonObject *properties;

    priv = (UfoTaskGraphPrivate *) user;
    properties = json_object_get_object_member (object, name);
    json_object_ref (properties);
    g_hash_table_insert (priv->prop_sets, g_strdup (name), properties);
}

static void
handle_json_single_prop (JsonObject *object,
                         const gchar *name,
                         JsonNode *node,
                         gpointer user)
{
    GValue val = {0,};
    json_node_get_value (node, &val);
    g_object_set_property (G_OBJECT(user), name, &val);
}

static void
add_task_node_to_json_array (UfoNode *node, JsonArray *array)
{
    JsonObject *node_object;
    JsonNode *prop_node;

    node_object = json_object_new ();

    json_object_set_string_member (node_object,
                                   "plugin",
                                   ufo_task_node_get_plugin_name (UFO_TASK_NODE (node)));

    json_object_set_string_member (node_object,
                                   "name",
                                   ufo_task_node_get_unique_name (UFO_TASK_NODE (node)));

    prop_node = json_gobject_serialize (G_OBJECT (node));
    json_object_set_member (node_object, "properties", prop_node);
    json_array_add_object_element (array, node_object);
}

static JsonObject *
json_object_from_ufo_node (UfoNode *node)
{
    JsonObject *object;

    object = json_object_new ();
    json_object_set_string_member (object,
                                   "name",
                                   ufo_task_node_get_unique_name (UFO_TASK_NODE (node)));
    return object;
}

static void
ufo_task_graph_dispose (GObject *object)
{
    UfoTaskGraphPrivate *priv;
    GList *nodes;

    priv = UFO_TASK_GRAPH_GET_PRIVATE (object);

    if (priv->manager != NULL) {
        g_object_unref (priv->manager);
        priv->manager = NULL;
    }

    g_list_foreach (priv->remote_tasks, (GFunc) g_object_unref, NULL);
    g_list_free (priv->remote_tasks);
    priv->remote_tasks = NULL;

    nodes = g_hash_table_get_values (priv->json_nodes);
    g_list_foreach (nodes, (GFunc) g_object_unref, NULL);
    g_list_free (nodes);

    G_OBJECT_CLASS (ufo_task_graph_parent_class)->dispose (object);
}

static void
ufo_task_graph_finalize (GObject *object)
{
    UfoTaskGraphPrivate *priv;

    priv = UFO_TASK_GRAPH_GET_PRIVATE (object);

    g_hash_table_destroy (priv->json_nodes);
    g_hash_table_destroy (priv->prop_sets);

    G_OBJECT_CLASS (ufo_task_graph_parent_class)->finalize (object);
}

static void
ufo_task_graph_class_init (UfoTaskGraphClass *klass)
{
    GObjectClass *oclass;

    oclass = G_OBJECT_CLASS (klass);
    oclass->dispose = ufo_task_graph_dispose;
    oclass->finalize = ufo_task_graph_finalize;

    g_type_class_add_private(klass, sizeof(UfoTaskGraphPrivate));
}

static void
ufo_task_graph_init (UfoTaskGraph *self)
{
    UfoTaskGraphPrivate *priv;
    self->priv = priv = UFO_TASK_GRAPH_GET_PRIVATE (self);

    priv->manager = NULL;
    priv->remote_tasks = NULL;
    priv->json_nodes = g_hash_table_new_full (g_str_hash, g_str_equal,
                                              g_free, NULL);

    priv->prop_sets = g_hash_table_new_full (g_str_hash, g_str_equal,
                                             g_free, (GDestroyNotify) json_object_unref);
    priv->index = 0;
    priv->total = 1;
}<|MERGE_RESOLUTION|>--- conflicted
+++ resolved
@@ -694,11 +694,7 @@
 
     plugin_name = json_object_get_string_member (object, "plugin");
     plugin = ufo_plugin_manager_get_task (priv->manager, plugin_name, &tmp_error);
-<<<<<<< HEAD
-    ufo_task_node_set_plugin_name (plugin, plugin_name);
-=======
     ufo_task_node_set_plugin_name (UFO_TASK_NODE (plugin), plugin_name);
->>>>>>> 77447136
 
     if (tmp_error != NULL) {
         g_propagate_error (error, tmp_error);
